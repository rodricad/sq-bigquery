'use strict';

describe('BigQueryTable Test', function () {

    let Promise = require('bluebird');
    let path    = require('path');
    let _       = require('lodash');
    let chai    = require('chai');
    let expect  = chai.expect;
<<<<<<< HEAD
    let sinon   = require('sinon');
    const Error = require('../lib/constants/error');
=======
>>>>>>> ceb70162

    let PROJECT_ID   = 'test-project';
    let DATASET_NAME = 'DatasetNew';
    let TABLE_NAME   = 'TableExists';

    let BufferQueue = require('sq-toolkit/buffer-queue');
    let NotifyUtil = require('sq-toolkit/test/utils/notify-util');
    let DummyLogger = require('sq-toolkit/test/utils/dummy-logger');

    let BigQueryUtil = require('../util');
    let bigQueryUtil = new BigQueryUtil(PROJECT_ID, DATASET_NAME);

    let BigQueryDataset = require('../dataset');
    let BigQueryTable   = require('../table');

    let authScope = null;

    before(() => {
        bigQueryUtil.cleanAll();
        authScope = bigQueryUtil.nockOAuth();
    });

    after(() => {
        authScope.done();
        bigQueryUtil.cleanAll();
    });

    describe('1. static parseSchema()', function () {

        it('1. Parse schema with invalid type. Expect to raise Exception', function () {

            let schema = {
                title: 'INVALID_TYPE'
            };

            try {
                BigQueryTable.parseSchema(schema);
                chai.assert();
            }
            catch(err) {
                expect(err.code).to.equals('ERROR_INVALID_SCHEMA_TYPE');
            }
        });

        it('2. Parse schema with valid types. Expect to raise Exception', function () {

            let schema = {
                string: BigQueryTable.Schema.Type.STRING,
                date: BigQueryTable.Schema.Type.TIMESTAMP,
                int: BigQueryTable.Schema.Type.INTEGER,
                float: BigQueryTable.Schema.Type.FLOAT,
                bool: BigQueryTable.Schema.Type.BOOLEAN
            };

            let parsed = BigQueryTable.parseSchema(schema);
            expect(parsed).to.eql({
                "fields": [
                    {
                        "mode": "NULLABLE",
                        "name": "string",
                        "type": "STRING"
                    },
                    {
                        "mode": "NULLABLE",
                        "name": "date",
                        "type": "TIMESTAMP"
                    },
                    {
                        "mode": "NULLABLE",
                        "name": "int",
                        "type": "INTEGER"
                    },
                    {
                        "mode": "NULLABLE",
                        "name": "float",
                        "type": "FLOAT"
                    },
                    {
                        "mode": "NULLABLE",
                        "name": "bool",
                        "type": "BOOLEAN"
                    }
                ]
            });
        });
    });

    describe('2. insert()', function () {

        it('1. Inert a single object with buffer disabled. Expect to be inserted immediately', function () {

            let table = _getTable({ bufferEnabled: false });

<<<<<<< HEAD
            bigQueryUtil.patchInsertId();

            let item = _getItemSet(1)[0];
=======
            let item = {
                title: 'value'
            };

            bigQueryUtil.patchInsertId();
>>>>>>> ceb70162

            let scope = bigQueryUtil.nockInsert(table.name, item);
            let insertSpy = sinon.spy(table.table, 'insert');

            return table.insert(item)
            .then(response => {
                scope.done();
                expect(insertSpy.calledOnce).to.eql(true);
                expect(insertSpy.firstCall.args).to.eql([
                    [{
                        "insertId": "00000000-0000-0000-0000-000000000000",
                        "json": {
                            "value": 0
                        }
                    }],
                    {
                        "raw": true
                    }
                ]);
                expect(response.kind).to.equals('bigquery#tableDataInsertAllResponse');
            })
            .finally(() => {
                insertSpy.restore();
                bigQueryUtil.restoreInsertId();
            });
        });

        it('2. Insert a multiple objects with buffer enabled and maxItems = 5. Expect all items to be inserted in bulk and no promise returned', function () {

            let notify = NotifyUtil.getNotify(BufferQueue);

            let table = _getTable({ bufferEnabled: true, bufferMaxItems: 5});
<<<<<<< HEAD
            let items = _getItemSet(5);
=======
            let items = [];

            for (let i = 0; i < 5; i++) {
                let item = { title: 'value ' + i };
                items.push(item);
            }
>>>>>>> ceb70162

            bigQueryUtil.patchInsertId();

            let scope = bigQueryUtil.nockInsert(table.name, items);

            table.insert(items);

            return notify.deferred
            .then(() => {
                scope.done();
            })
            .finally(() => {
                NotifyUtil.restore(notify);
                bigQueryUtil.restoreInsertId();
            });
        });

        it('3. Insert a multiple objects with buffer enabled and maxItems = 2. Expect to log error', function () {

            let notify = NotifyUtil.getNotify(BufferQueue);

            let table = _getTable({ bufferEnabled: true, bufferMaxItems: 2});

<<<<<<< HEAD
            let items = _getItemSet(2);
=======
            let item1 = { value: 1 };
            let item2 = { value: 'string' };
>>>>>>> ceb70162

            bigQueryUtil.patchInsertId();

            let scope = bigQueryUtil.nockInsertError(table.name, items);

            items.forEach(item =>{
                table.insert(item);
            });

            return notify.deferred
            .then(() => {
                scope.done();

                let logger = table.logger;

                expect(logger.notifier.values.key).to.equals('TableExists | BufferQueue Error');
                expect(logger.notifier.values.start).to.equals(10);
                expect(logger.notifier.values.each).to.equals(100);
                expect(logger.notifier.values.msg).to.equals('buffer-queue.js:: Error at %s Buffer. Error: ');
            })
            .finally(() => {
                NotifyUtil.restore(notify);
                bigQueryUtil.restoreInsertId();
            });
        });
<<<<<<< HEAD

        it('4. Insert objects with buffer enabled and buffer item promises enabled. maxItems = 5, maxTime = 100ms. Expect promises returned', function () {

            let table = _getTable({ bufferEnabled: true, bufferMaxItems: 5, bufferItemPromises: true, bufferMaxTime: 100});

            let items = _getItemSet(2);

            bigQueryUtil.patchInsertId();

            let scope = bigQueryUtil.nockInsert(table.name, items);

            let promises = items.map(item =>{
                return table.insert(item);
            });

            return Promise.all(promises)
            .then(() => {
                scope.done();
            })
            .finally(() => {
                bigQueryUtil.restoreInsertId();
            });
        });

        it('5. Try to insert multiple objects at once with buffer enabled and buffer item promises enabled. Expect error thrown', async () => {

            let table = _getTable({ bufferEnabled: true, bufferMaxItems: 2, bufferItemPromises: true});

            let items = _getItemSet(2);

            try {
                await table.insert(items);
            } catch (err) {
                expect(err.code).to.eql(Error.ERROR_ADD_MANY_NOT_SUPPORTED);
            }
        });

        it('6. Test inserting passing insertId. Expect promises returned', async () => {

            let table = _getTable({ bufferEnabled: true, bufferMaxItems: 2, bufferItemPromises: true});

            let item1 = BigQueryTable.getRawRow({ value: 1, _insertId: '123456789' });
            let item2 = BigQueryTable.getRawRow({ value: 'string', _insertId: '987654321' });

            let scope = bigQueryUtil.nockInsert(table.name, [item1, item2]);

            let promise1 = table.insert(item1);
            let promise2 = table.insert(item2);

            return Promise.all([promise1, promise2])
            .then(() => {
                scope.done();
            });
        });

        it('7. Ensure flush() is called when buffer was over filled and insert request returns a delayed response', function () {

            let table = _getTable({ bufferEnabled: true, bufferMaxItems: 5, bufferItemPromises: false, bufferMaxTime: 100});

            let itemSet1 = _getItemSet(5);
            let itemSet2 = _getItemSet(3);

            bigQueryUtil.patchInsertId();

            let scope1 = bigQueryUtil.nockInsert(table.name, itemSet1, 300);
            let scope2 = bigQueryUtil.nockInsert(table.name, itemSet2);

            table.insert(itemSet1.concat(itemSet2));

            return Promise.delay(350)
            .then(() => {
                scope1.done();
                scope2.done();
            })
            .finally(() => {
                bigQueryUtil.restoreInsertId();
            });
        });

        it('8. Ensure flush() is not called unnecessarily', function () {

            let table = _getTable({ bufferEnabled: true, bufferMaxItems: 5, bufferItemPromises: false, bufferMaxTime: 100});

            let itemSet1 = _getItemSet(3);

            let flushSpy = sinon.spy(table.bufferQueue, 'flush');

            bigQueryUtil.patchInsertId();

            let scope1 = bigQueryUtil.nockInsert(table.name, itemSet1);

            table.insert(itemSet1);

            return Promise.delay(350)
            .then(() => {
                expect(flushSpy.callCount).to.eql(2); // Once for actual flush, once to clear interval
                scope1.done();
            })
            .finally(() => {
                flushSpy.restore();
                bigQueryUtil.restoreInsertId();
            });
        });
=======
>>>>>>> ceb70162
    });

    /**
     * @param {Object=}  opts
     * @param {Boolean=} opts.bufferEnabled
     * @param {Boolean=} opts.bufferMaxItems
     * @return {BigQueryTable}
     * @private
     */
    function _getTable(opts) {
        let name    = DATASET_NAME;
        let options = _getOptions(opts);
        let dataset = BigQueryDataset.getDataset(name, options);
        return dataset.getTable(TABLE_NAME);
    }

    /**
     * Generates array of test items
     * @param size amount of test items to return in array
     * @return {Array}
     * @private
     */
    function _getItemSet(size) {
        let array = [];
        for(let i=0; i<size; i++) {
            array.push(i);
        }
        return array.map(i => {
            return BigQueryTable.getRawRow({ value: i });
        });
    }

    /**
     * @param {Object=} opts
     * @return {Object}
     * @private
     */
    function _getOptions(opts) {
        let options = {
            projectId: PROJECT_ID,
            keyFilename: path.resolve(__dirname, '../data/bigquery-credentials-test.json'),
            logger: new DummyLogger(),
            bufferEnabled: false,
            bufferMaxItems: null,
            bufferMaxTime: null
        };
        if (opts != null) {
            _.assignIn(options, opts);
        }
        return options;
    }

    /**
     * @param {Object=} opts
     * @return {Object}
     * @private
     */
    function _getSchema(opts) {
        let options = {
            title: BigQueryTable.Schema.Type.STRING,
            value: BigQueryTable.Schema.Type.INTEGER
        };
        if (opts != null) {
            _.assignIn(options, opts);
        }
        return options;
    }
});<|MERGE_RESOLUTION|>--- conflicted
+++ resolved
@@ -7,11 +7,8 @@
     let _       = require('lodash');
     let chai    = require('chai');
     let expect  = chai.expect;
-<<<<<<< HEAD
     let sinon   = require('sinon');
     const Error = require('../lib/constants/error');
-=======
->>>>>>> ceb70162
 
     let PROJECT_ID   = 'test-project';
     let DATASET_NAME = 'DatasetNew';
@@ -105,17 +102,11 @@
 
             let table = _getTable({ bufferEnabled: false });
 
-<<<<<<< HEAD
             bigQueryUtil.patchInsertId();
 
             let item = _getItemSet(1)[0];
-=======
-            let item = {
-                title: 'value'
-            };
-
-            bigQueryUtil.patchInsertId();
->>>>>>> ceb70162
+
+            bigQueryUtil.patchInsertId();
 
             let scope = bigQueryUtil.nockInsert(table.name, item);
             let insertSpy = sinon.spy(table.table, 'insert');
@@ -148,16 +139,7 @@
             let notify = NotifyUtil.getNotify(BufferQueue);
 
             let table = _getTable({ bufferEnabled: true, bufferMaxItems: 5});
-<<<<<<< HEAD
             let items = _getItemSet(5);
-=======
-            let items = [];
-
-            for (let i = 0; i < 5; i++) {
-                let item = { title: 'value ' + i };
-                items.push(item);
-            }
->>>>>>> ceb70162
 
             bigQueryUtil.patchInsertId();
 
@@ -181,12 +163,7 @@
 
             let table = _getTable({ bufferEnabled: true, bufferMaxItems: 2});
 
-<<<<<<< HEAD
             let items = _getItemSet(2);
-=======
-            let item1 = { value: 1 };
-            let item2 = { value: 'string' };
->>>>>>> ceb70162
 
             bigQueryUtil.patchInsertId();
 
@@ -212,7 +189,6 @@
                 bigQueryUtil.restoreInsertId();
             });
         });
-<<<<<<< HEAD
 
         it('4. Insert objects with buffer enabled and buffer item promises enabled. maxItems = 5, maxTime = 100ms. Expect promises returned', function () {
 
@@ -316,8 +292,6 @@
                 bigQueryUtil.restoreInsertId();
             });
         });
-=======
->>>>>>> ceb70162
     });
 
     /**
